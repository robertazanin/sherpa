--- conflicted
+++ resolved
@@ -18,11 +18,8 @@
 #
 
 import os
-<<<<<<< HEAD
 import sys
-=======
 import re
->>>>>>> 5faf0c51
 import unittest
 import tempfile
 
