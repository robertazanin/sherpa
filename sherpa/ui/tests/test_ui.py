#
#  Copyright (C) 2012, 2015, 2016  Smithsonian Astrophysical Observatory
#
#
#  This program is free software; you can redistribute it and/or modify
#  it under the terms of the GNU General Public License as published by
#  the Free Software Foundation; either version 3 of the License, or
#  (at your option) any later version.
#
#  This program is distributed in the hope that it will be useful,
#  but WITHOUT ANY WARRANTY; without even the implied warranty of
#  MERCHANTABILITY or FITNESS FOR A PARTICULAR PURPOSE.  See the
#  GNU General Public License for more details.
#
#  You should have received a copy of the GNU General Public License along
#  with this program; if not, write to the Free Software Foundation, Inc.,
#  51 Franklin Street, Fifth Floor, Boston, MA 02110-1301 USA.
#

import os
import sys

from sherpa.utils import SherpaTest, SherpaTestCase, requires_data
from sherpa.utils import linear_interp, nearest_interp, neville
from sherpa.utils.err import IdentifierErr, IOErr, ModelErr
from sherpa.models import ArithmeticModel, Parameter
<<<<<<< HEAD
from sherpa.models.basic import TableModel
from sherpa import ui

import numpy as np
from numpy.testing import assert_allclose

=======
from sherpa.models.basic import PowLaw1D
from sherpa.utils.err import StatErr, SessionErr
from sherpa import ui
import numpy
import logging
logger = logging.getLogger("sherpa")
>>>>>>> 5faf0c51

class UserModel(ArithmeticModel):

    def __init__(self, name='usermodel'):
        self.param1 = Parameter(name, 'param1', 1, min=0, max=100)
        self.param2 = Parameter(name, 'param2', 1, min=-100, max=100)

        ArithmeticModel.__init__(self, name, (self.param1,
                                              self.param2))

    def calc(self, p, x, *args, **kwargs):
        return p[0] * x + p[1]


@requires_data
class test_get_draws(SherpaTestCase):
    """
    Tests for PR #155

    TODO: Some test cases would be more readable if using pytest to parameterize a test case
    TODO: Some test cases cannot be implemented (easily) without mock
    In particular one cannot test that the correct matrix is used when one is not
    provided and that an error is thrown when, for any reason, the computed covariance matrix
    is None.
    """

    def setUp(self):
        self._old_logger_level = logger.getEffectiveLevel()
        logger.setLevel(logging.ERROR)
        ui.clean()

        self.ascii = self.make_path('sim.poisson.1.dat')

        self.wrong_stat_msg = "Fit statistic must be cash, cstat or wstat, not {}"
        self.wstat_err_msg = "No background data has been supplied. Use cstat"
        self.no_covar_msg = "covariance has not been performed"
        self.fail_msg = "Call should not have succeeded"
        self.right_stats = {'cash', 'cstat', 'wstat'}
        self.model = PowLaw1D("p1")

        ui.load_data(self.ascii)
        ui.set_model(self.model)

    def tearDown(self):
        if hasattr(self, '_old_logger_level'):
            logger.setLevel(self._old_logger_level)
        ui.clean()

    # Test an exception is thrown is the proper stat is not set
    def test_covar_wrong_stat(self):
        ui.covar()
        fail = False
        wrong_stats = set(ui.list_stats()) - self.right_stats
        for stat in wrong_stats:
            ui.set_stat(stat)
            try:
                ui.get_draws()
            except ValueError as ve:
                self.assertEqual(self.wrong_stat_msg.format(stat), ve.message)
                continue
            fail = True
            break
        if fail:
            self.fail(self.fail_msg)

    # Test an exception is thrown when wstat is used without background
    def test_covar_wstat_no_background(self):
        ui.covar()
        ui.set_stat("wstat")
        try:
            ui.get_draws()
        except StatErr as ve:
            self.assertEqual(self.wstat_err_msg, ve.message)
            return
        self.fail(self.fail_msg)

    # Test an exception is thrown if covar is not run
    def test_no_covar(self):
        for stat in self.right_stats:
            ui.set_stat(stat)
            try:
                ui.get_draws()
            except SessionErr as ve:
                self.assertEqual(self.no_covar_msg, ve.message)
                return
        self.fail(self.fail_msg)

    # Test get_draws returns a valid response when the covariance matrix is provided
    # Note the accuracy of the returned values is not assessed here
    def test_covar_as_argument(self):
        for stat in self.right_stats - {'wstat'}:
            ui.set_stat(stat)
            ui.fit()
            matrix = [[0.00064075,  0.01122127], [0.01122127,  0.20153251]]
            niter = 10
            stat, accept, params = ui.get_draws(niter=niter, covar_matrix=matrix)
            self.assertEqual(niter+1, stat.size)
            self.assertEqual(niter+1, accept.size)
            self.assertEqual((2, niter+1), params.shape)
            self.assertTrue(numpy.any(accept))

    # Test get_draws returns a valid response when the covariance matrix is not provided
    # Note the accuracy of the returned values is not assessed here
    def test_covar_as_none(self):
        for stat in self.right_stats - {'wstat'}:
            ui.set_stat(stat)
            ui.fit()
            ui.covar()
            niter = 10
            stat, accept, params = ui.get_draws(niter=niter)
            self.assertEqual(niter+1, stat.size)
            self.assertEqual(niter+1, accept.size)
            self.assertEqual((2, niter+1), params.shape)
            self.assertTrue(numpy.any(accept))


@requires_data
class test_ui(SherpaTestCase):

    def setUp(self):
        ui.clean()
        self._old_logger_level = logger.getEffectiveLevel()
        logger.setLevel(logging.ERROR)

        self.ascii = self.make_path('sim.poisson.1.dat')
        self.single = self.make_path('single.dat')
        self.double = self.make_path('double.dat')
        self.filter = self.make_path('filter_single_integer.dat')
        self.func = lambda x: x

        ui.dataspace1d(1, 1000, dstype=ui.Data1D)

    def tearDown(self):
        if hasattr(self, '_old_logger_level'):
            logger.setLevel(self._old_logger_level)
        ui.clean()

    def test_ascii(self):
        ui.load_data(1, self.ascii)
        ui.load_data(1, self.ascii, 2)
        ui.load_data(1, self.ascii, 2, ("col2", "col1"))

    # Test user model
    def test_user_model_ascii_table(self):
        ui.load_user_model(self.func, 'mdl', self.single)
        ui.load_user_model(self.func, 'mdl', self.double)

    def test_filter_ascii(self):
        ui.load_filter(self.filter)
        ui.load_filter(self.filter, ignore=True)

    def test_add_model(self):
        ui.add_model(UserModel)
        ui.set_model('usermodel.user1')

    def test_set_full_model(self):
        ui.load_psf('psf1', 'gauss2d.g1')
        ui.set_full_model('psf1(gauss2d.g2)+const2d.c1')
        ui.get_model()
        # ui.get_source()

    # Bug 12644
    def test_source_methods_with_full_model(self):

        ui.load_data('full', self.ascii)
        ui.set_full_model('full', 'powlaw1d.p1')

        # depending on how the test is run the model name can be
        # reported as 'p1' or 'powlaw1d.p1', so use a regexp.
        #
        def mk_regexp(func_head):
            return "Convolved model\n.*\n is set for dataset full. " + \
                "You should use {}_model instead.".format(func_head)

        # Test Case 1
        try:
            ui.get_source('full')
        except IdentifierErr as e:
            re = mk_regexp('get')
            self.assertRegexpMatches(str(e), re, msg=str(e))

        try:
            ui.plot_source('full')
        except IdentifierErr as e:
<<<<<<< HEAD
            re = mk_regexp('plot')
            self.assertRegexpMatches(str(e), re, msg=str(e))
=======
            self.assertRegexpMatches(str(e), "Convolved model\n.*\n is set for dataset full. You should use plot_model instead.", str(e))
>>>>>>> 5faf0c51

        # Test Case 2
        ui.set_source('full', 'powlaw1d.p2')
        ui.get_source('full')

        # Test Case 3
        ui.load_data('not_full', self.ascii)
        try:
            ui.get_source('not_full')
        except IdentifierErr as e:
            emsg = 'source not_full has not been set, consider ' + \
                   'using set_source() or set_model()'
            self.assertEquals(emsg, str(e))


# For now have the data files as part of the Sherpa
# repository, rather than the sherpa-test-data submodule
#
# @requires_data
class BaseTableModelTestCase:   # important not to derive from (SherpaTestCase):

    # Where should the functions used to set/query/change the
    # Sherpa be accessed.
    #
    state = None

    # Full path to files containing 1, 2, and 3 columns of data
    # with names given by colnames
    #
    file_onecol = None
    file_twocol = None
    file_threecol = None
    colnames = None

    # The data values that are in the three columns of the
    # data file.
    #
    x = None
    y = None
    dy = None

    # What interpolation functions should be used. Note that
    # the code is somewhat hard-coded to these values (e.g. for
    # selecting tolerances), so perhaps more, or less, abstraction
    # is needed. Note that technically these methods are tested
    # in the model tests of the TableModel class, so all that
    # really needs to be tested here is that the interpolation
    # method can be changed from the default (linear_interp).
    # However, keep all three in for now in case it is useful to
    # check how they work with the state-handling of the ui
    # modules.
    #
    interp1d = [linear_interp, nearest_interp, neville]

    # would like to over-ride make_path, but it is a bit clearer
    # keeping this separate.
    #
    def make_local_path(self, fname):
        """Use local data directory"""
        raise NotImplementedError

    def setUp(self):
        # depending on the order of tests, there can be a problem
        # with test_ascii_eval (if there are any other model components
        # defined). Until there is a call to clean() in
        # SherpaTestCase.tearDown then explicitly clean up here.
        #
        self.state.clean()

    # should really be in SherpaTestCase
    def tearDown(self):
        self.state.clean()

    def _test_basic(self, filename):
        """Check that a table can be created and has expected properties"""

        flag = 'tbl' in self.state.list_model_components()
        self.assertFalse(flag)

        self.state.load_table_model('tbl', filename)

        flag = 'tbl' in self.state.list_model_components()
        self.assertTrue(flag,
                        msg='Model component is added to system database')

        mdl = self.state.get_model_component('tbl')
        self.assertTrue(isinstance(mdl, TableModel), msg='Is a Table Model')

        # There is something strange with the name field, as it can be
        # either, depending on how the test is run. So skip the test for
        # now (although it suggests that there is something flaky with
        # the name logic for models).
        #
        # self.assertEqual('tablemodel.tbl', mdl.name)
        # self.assertEqual('tbl', mdl.name)

        # The x/y values are checked in later tests, so do not
        # include that here.

        pars = mdl.pars
        self.assertEqual(1, len(pars), msg='One parameter')

        par = pars[0]
        self.assertEqual("ampl", par.name)
        self.assertEqual(False, par.frozen, msg='Is ampl frozen')

        self.assertAlmostEqual(1.0, par.val)

    def _checkcol(self, expvals, gotvals):
        """Check a column"""

        if expvals is None:
            self.assertEqual(None, gotvals)
            return

        # There is no promise about the data types of the columns,
        # so just check that it is a real, floating-point value.
        self.assertIn(gotvals.dtype, (np.float32, np.float64))
        assert_allclose(expvals, gotvals)

    def _test_table1(self, filename, yexp, ncols=2):
        """Read in a one-column file"""

        self.state.load_table_model('tbl1', filename, ncols=ncols)
        mdl = self.state.get_model_component('tbl1')
        self._checkcol(None, mdl.get_x())
        self._checkcol(yexp, mdl.get_y())

    def _test_table2(self, filename, xexp, yexp, ncols=2, colkeys=None):
        """Read in a two-column file"""

        self.state.load_table_model('tbl2', filename,
                                    ncols=ncols, colkeys=colkeys)
        mdl = self.state.get_model_component('tbl2')
        self._checkcol(xexp, mdl.get_x())
        self._checkcol(yexp, mdl.get_y())

    def test_basic(self):
        """Check that a table can be created from a file"""
        self._test_basic(self.file_onecol)

    def test_table1(self):
        """Read in a one-column file"""
        self._test_table1(self.file_onecol, self.y)

    def test_table2(self):
        """Read in a two-column file"""
        self._test_table2(self.file_twocol, self.x, self.y)

    def test_table3_col12(self):
        """Read in a three-column file: col1 col2"""
        self._test_table2(self.file_threecol, self.x, self.y)

    def test_table3_col13(self):
        """Read in a three-column file: col1 col3"""
        colkeys = [self.colnames[0], self.colnames[2]]
        self._test_table2(self.file_threecol, self.x, self.dy,
                          colkeys=colkeys)

    def test_table3_col23(self):
        """Read in a three-column file: col2 col3"""
        idx = np.argsort(self.y)
        x = self.y[idx]
        y = self.dy[idx]
        colkeys = [self.colnames[1], self.colnames[2]]
        self._test_table2(self.file_threecol, x, y,
                          colkeys=colkeys)

    def test_table3_ncols1(self):
        """Read in a three-column file: ncols=1"""
        self._test_table1(self.file_threecol, self.x, ncols=1)

    def test_table3_ncols2(self):
        """Read in a three-column file: ncols=2"""
        self._test_table2(self.file_threecol, self.x, self.y, ncols=2)

    # Since the previous tests have checked that the data has
    # been read in, the evaluation tests do not have to cover
    # all these cases, just some basic ones:
    #   - 2 column with and with-out filtering
    #   - integrated (probably not really needed)
    #
    def test_eval(self):
        """Basic test of evaluating the table model"""

        # should really have the normalization and tolerance
        # defined by the class.
        norm = 2.1e6
        self.state.set_stat('leastsq')

        for interp in self.interp1d:
            self.state.load_table_model('tbl', self.file_twocol,
                                        method=interp)
            mdl = self.state.get_model_component('tbl')
            mdl.ampl = norm

            self.assertEqual(interp, mdl.method)

            self.state.load_arrays(1, self.x, self.y * norm,
                                   self.state.Data1D)
            self.state.set_source(mdl)

            res = self.state.get_stat_info()[0]
            self.assertAlmostEqual(0.0, res.statval)
            self.assertEqual(9, res.numpoints)

            self.state.ignore_id(1, None, self.x[1])
            self.state.ignore_id(1, self.x[3], self.x[4])

            res = self.state.get_stat_info()[0]
            self.assertAlmostEqual(0.0, res.statval)
            self.assertEqual(5, res.numpoints)

    def test_eval_interp(self):
        """Basic test of evaluating the table model: interpolation"""

        norm = 2.1e6
        self.state.set_stat('leastsq')

        for interp in self.interp1d:
            self.state.load_table_model('tbl', self.file_twocol,
                                        method=interp)
            mdl = self.state.get_model_component('tbl')
            mdl.ampl = norm

            self.state.load_arrays(1, self.x[:-1], self.x[1:],
                                   self.y[:-1] * norm,
                                   self.state.Data1DInt)
            self.state.set_source(mdl)

            res = self.state.get_stat_info()[0]
            self.assertAlmostEqual(0.0, res.statval)
            self.assertEqual(8, res.numpoints)

            self.state.ignore_id(1, None, self.x[1])
            self.state.ignore_id(1, self.x[3], self.x[4])

            res = self.state.get_stat_info()[0]
            self.assertAlmostEqual(0.0, res.statval)
            self.assertEqual(3, res.numpoints)

    def test_onecol_fail(self):
        """Model evaluation fails if #rows does not match."""

        self.state.load_table_model('fmodel', self.file_onecol)
        self.state.load_arrays(99, self.x[1:], self.y[1:])
        self.state.set_source(99, 'fmodel')
        self.assertRaises(ModelErr, self.state.calc_stat, 99)

    def _missing_col_regexp(self, colname):
        """Allow the regexp used to be overloaded"""

        cs = " ".join(["'{}'".format(c) for c in self.colnames[:-1]])
        return "Required column 'a' not found in \[{}\]".format(cs)

    def test_fail_on_missing_col(self):
        """Error out if a column is missing."""

        # Check the error message since there are plenty of reasons
        # why an IO error could be raised, and we want to be sure
        # that we have the expected error.
        #
        regexp = self._missing_col_regexp('a')
        with self.assertRaisesRegexp(IOErr, regexp):
            self.state.load_table_model('failed', self.file_twocol,
                                        colkeys=['a', 'b'])


class test_table_model_ascii(BaseTableModelTestCase, SherpaTestCase):

    state = ui

    def setUp(self):

        super(test_table_model_ascii, self).setUp()

        self.file_onecol = self.make_local_path('gauss1d-onecol.dat')
        self.file_twocol = self.make_local_path('gauss1d.dat')
        self.file_threecol = self.make_local_path('gauss1d-error.dat')

        # the column names in self.file_one/two/threecol
        self.colnames = ['X', 'Y', 'STAT_ERR']

        # the values in self.file_threecol
        dtype = np.float32
        self.x = np.asarray([80, 95, 110, 125, 140, 155, 170,
                             185, 200], dtype=dtype)
        self.y = np.asarray([0, 0, 9, 35, 93, 96, 49, 15, 0],
                            dtype=dtype)
        self.dy = np.asarray([1.86603, 1.86603, 4.1225, 6.97913,
                              10.6825, 10.8362, 8.05337, 4.96863,
                              1.86603], dtype=dtype)

    def make_local_path(self, fname):
        """Use local data directory"""
        # Is there a better way than this?
        thisfile = sys.modules[self.__module__].__file__
        thisdir = os.path.dirname(thisfile)
        return os.path.join(thisdir, 'data', fname)


@requires_data
class test_table_model_fits(SherpaTestCase):
    """FITS files are not supported."""

    def test_fits_errors_out(self):
        """FITS files are unsupported"""
        fname = self.make_path('double.fits')
        self.assertRaises(IOErr, ui.load_table_model, 'ftbl', fname)


class test_psf_ui(SherpaTestCase):

    models1d = ['gauss1d', 'delta1d', 'normgauss1d']
    models2d = ['gauss2d', 'delta2d', 'normgauss2d']

<<<<<<< HEAD
    # Commented out setUp/tearDown as they do nothing
    #
    # def setUp(self):
    #     pass

    def tearDown(self):
        ui.clean()
=======
    def setUp(self):
        self._old_logger_level = logger.getEffectiveLevel()
        logger.setLevel(logging.ERROR)

    def tearDown(self):
        if hasattr(self, '_old_logger_level'):
            logger.setLevel(self._old_logger_level)
>>>>>>> 5faf0c51

    def test_psf_model1d(self):
        ui.dataspace1d(1, 10)
        for model in self.models1d:
            try:
                ui.load_psf('psf1d', model + '.mdl')
                ui.set_psf('psf1d')
                mdl = ui.get_model_component('mdl')
                self.assertTrue((np.array(mdl.get_center()) ==
                                 np.array([4])).all())
            except:
                print model
                raise

    def test_psf_model2d(self):
        ui.dataspace2d([216, 261])
        for model in self.models2d:
            try:
                ui.load_psf('psf2d', model + '.mdl')
                ui.set_psf('psf2d')
                mdl = ui.get_model_component('mdl')
                self.assertTrue((np.array(mdl.get_center()) ==
                                 np.array([108, 130])).all())
            except:
                print model
                raise


if __name__ == '__main__':

    if len(sys.argv) > 1:
        datadir = sys.argv[1]
    else:
        datadir = None

    SherpaTest(ui).test(datadir=datadir)<|MERGE_RESOLUTION|>--- conflicted
+++ resolved
@@ -24,21 +24,17 @@
 from sherpa.utils import linear_interp, nearest_interp, neville
 from sherpa.utils.err import IdentifierErr, IOErr, ModelErr
 from sherpa.models import ArithmeticModel, Parameter
-<<<<<<< HEAD
 from sherpa.models.basic import TableModel
-from sherpa import ui
-
-import numpy as np
-from numpy.testing import assert_allclose
-
-=======
 from sherpa.models.basic import PowLaw1D
 from sherpa.utils.err import StatErr, SessionErr
 from sherpa import ui
+
+import numpy as np
 import numpy
+from numpy.testing import assert_allclose
+
 import logging
 logger = logging.getLogger("sherpa")
->>>>>>> 5faf0c51
 
 class UserModel(ArithmeticModel):
 
@@ -223,12 +219,8 @@
         try:
             ui.plot_source('full')
         except IdentifierErr as e:
-<<<<<<< HEAD
             re = mk_regexp('plot')
             self.assertRegexpMatches(str(e), re, msg=str(e))
-=======
-            self.assertRegexpMatches(str(e), "Convolved model\n.*\n is set for dataset full. You should use plot_model instead.", str(e))
->>>>>>> 5faf0c51
 
         # Test Case 2
         ui.set_source('full', 'powlaw1d.p2')
@@ -545,15 +537,6 @@
     models1d = ['gauss1d', 'delta1d', 'normgauss1d']
     models2d = ['gauss2d', 'delta2d', 'normgauss2d']
 
-<<<<<<< HEAD
-    # Commented out setUp/tearDown as they do nothing
-    #
-    # def setUp(self):
-    #     pass
-
-    def tearDown(self):
-        ui.clean()
-=======
     def setUp(self):
         self._old_logger_level = logger.getEffectiveLevel()
         logger.setLevel(logging.ERROR)
@@ -561,7 +544,6 @@
     def tearDown(self):
         if hasattr(self, '_old_logger_level'):
             logger.setLevel(self._old_logger_level)
->>>>>>> 5faf0c51
 
     def test_psf_model1d(self):
         ui.dataspace1d(1, 10)
